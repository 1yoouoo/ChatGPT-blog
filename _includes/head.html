--- conflicted
+++ resolved
@@ -3,17 +3,10 @@
     <meta name="viewport" content="width=device-width, initial-scale=1, maximum-scale=1">
     
     <!-- Main JS (navbar.js, katex_init.js and masonry_init.js)-->
-<<<<<<< HEAD
-    <script defer=true src="{{ "/assets/js/main.min.js" | relative_url }}"></script>
-    
-    <!-- CSS -->
-    <link rel="stylesheet" href="{{ "/assets/css/main.css" | relative_url }}">
-=======
     <script defer=true src="{{ '/assets/js/main.min.js' | relative_url }}"></script>
     
     <!-- CSS -->
     <link rel="stylesheet" href="{{ '/assets/css/main.css' | relative_url }}">
->>>>>>> 61085f12
 
     <!--Favicon-->
     <link rel="shortcut icon" href="{{ site.theme_settings.favicon | relative_url }}" type="image/x-icon">
@@ -22,17 +15,6 @@
     <link rel="canonical" href="{{ page.url | replace:'index.html','' | absolute_url }}">
 
     <!-- RSS -->
-<<<<<<< HEAD
-    <link rel="alternate" type="application/atom+xml" title="{{ site.theme_settings.title }}" href="{{ "feed.xml" | absolute_url }}"/>
-
-    <!-- Font Awesome -->
-    <!-- <link href="//maxcdn.bootstrapcdn.com/font-awesome/4.7.0/css/font-awesome.min.css" rel="stylesheet"> -->
-    <link rel="stylesheet" type="text/css" href="{{ "/assets/css/vendor/font-awesome.min.css" | relative_url }}">
-    
-    {% if page.bootstrap %}
-    <!-- Bootstrap-3.3.7 isolation CSS -->
-    <link rel="stylesheet" type="text/css" href="{{ "/assets/css/vendor/bootstrap-iso.min.css" | relative_url }}">
-=======
     <link rel="alternate" type="application/atom+xml" title="{{ site.theme_settings.title }}" href="{{ 'feed.xml' | absolute_url }}"/>
 
     <!-- Font Awesome -->
@@ -42,7 +24,6 @@
     {% if page.bootstrap %}
     <!-- Bootstrap-4.1.3 isolation CSS -->
     <link rel="stylesheet" type="text/css" href="{{ '/assets/css/vendor/bootstrap-iso.min.css' | relative_url }}">
->>>>>>> 61085f12
 
     <!-- JQuery 3.3.1 -->
     <script src="https://code.jquery.com/jquery-3.3.1.slim.min.js" integrity="sha384-q8i/X+965DzO0rT7abK41JStQIAqVgRVzpbzo5smXKp4YfRvH+8abtTE1Pi6jizo" crossorigin="anonymous"></script>
@@ -59,13 +40,8 @@
 
     <!-- KaTeX 0.8.3 -->
     {% if site.theme_settings.katex %}
-<<<<<<< HEAD
-    <link rel="stylesheet" type="text/css" href="{{ "/assets/css/vendor/katex.min.css" | relative_url }}">
-    <script src="{{ "/assets/js/vendor/katex.min.js" | relative_url }}">
-=======
     <link rel="stylesheet" type="text/css" href="{{ '/assets/css/vendor/katex.min.css' | relative_url }}">
     <script src="{{ '/assets/js/vendor/katex.min.js' | relative_url }}">
->>>>>>> 61085f12
     </script>
     {% endif %}
 
